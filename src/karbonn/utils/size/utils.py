r"""Contain the default mappings between the module types and their size
finders."""

from __future__ import annotations

__all__ = [
    "get_karbonn_size_finders",
    "get_size_finders",
    "get_torch_size_finders",
]

from typing import TYPE_CHECKING

from torch import nn

from karbonn.utils.size import BatchNormSizeFinder

if TYPE_CHECKING:
    from karbonn.utils.size import BaseSizeFinder


def get_size_finders() -> dict[type[nn.Module], BaseSizeFinder]:
    r"""Return the default mappings between the module types and their
    size finders.

    Returns:
        The default mappings between the module types and their size
            finders.

    Example usage:

    ```pycon

    >>> from karbonn.utils.size import get_size_finders
    >>> get_size_finders()
    {<class 'torch.nn.modules.module.Module'>: UnknownSizeFinder(), ...}

    ```
    """
    return get_torch_size_finders() | get_karbonn_size_finders()


def get_karbonn_size_finders() -> dict[type[nn.Module], BaseSizeFinder]:
    r"""Return the default mappings between the module types and their
    size finders.

    Returns:
        The default mappings between the module types and their size
            finders.

    Example usage:

    ```pycon

    >>> from karbonn.utils.size import get_karbonn_size_finders
    >>> get_karbonn_size_finders()
    {...}

    ```
    """
    # Local import to avoid cyclic dependencies
    import karbonn
    from karbonn.utils import size as size_finders

    return {karbonn.ExU: size_finders.LinearSizeFinder()}


def get_torch_size_finders() -> dict[type[nn.Module], BaseSizeFinder]:
    r"""Return the default mappings between the module types and their
    size finders.

    Returns:
        The default mappings between the module types and their size
            finders.

    Example usage:

    ```pycon

    >>> from karbonn.utils.size import get_torch_size_finders
    >>> get_torch_size_finders()
    {<class 'torch.nn.modules.module.Module'>: UnknownSizeFinder(), ...}

    ```
    """
    # Local import to avoid cyclic dependencies
    from karbonn.utils import size as size_finders

    return {
        nn.Module: size_finders.UnknownSizeFinder(),
        nn.BatchNorm1d: BatchNormSizeFinder(),
        nn.BatchNorm2d: BatchNormSizeFinder(),
        nn.BatchNorm3d: BatchNormSizeFinder(),
        nn.Bilinear: size_finders.BilinearSizeFinder(),
        nn.Conv1d: size_finders.ConvolutionSizeFinder(),
        nn.Conv2d: size_finders.ConvolutionSizeFinder(),
        nn.Conv3d: size_finders.ConvolutionSizeFinder(),
        nn.ConvTranspose1d: size_finders.ConvolutionSizeFinder(),
        nn.ConvTranspose2d: size_finders.ConvolutionSizeFinder(),
        nn.ConvTranspose3d: size_finders.ConvolutionSizeFinder(),
        nn.Embedding: size_finders.EmbeddingSizeFinder(),
        nn.EmbeddingBag: size_finders.EmbeddingSizeFinder(),
        nn.GRU: size_finders.RecurrentSizeFinder(),
        nn.LSTM: size_finders.RecurrentSizeFinder(),
        nn.Linear: size_finders.LinearSizeFinder(),
<<<<<<< HEAD
        nn.MultiheadAttention: size_finders.MultiheadAttentionSizeFinder(),
=======
        nn.ModuleList: size_finders.ModuleListSizeFinder(),
>>>>>>> d005e96f
        nn.RNN: size_finders.RecurrentSizeFinder(),
        nn.Sequential: size_finders.SequentialSizeFinder(),
        nn.SyncBatchNorm: BatchNormSizeFinder(),
        nn.TransformerDecoder: size_finders.TransformerSizeFinder(),
        nn.TransformerDecoderLayer: size_finders.TransformerLayerSizeFinder(),
        nn.TransformerEncoder: size_finders.TransformerSizeFinder(),
        nn.TransformerEncoderLayer: size_finders.TransformerLayerSizeFinder(),
    }<|MERGE_RESOLUTION|>--- conflicted
+++ resolved
@@ -103,11 +103,8 @@
         nn.GRU: size_finders.RecurrentSizeFinder(),
         nn.LSTM: size_finders.RecurrentSizeFinder(),
         nn.Linear: size_finders.LinearSizeFinder(),
-<<<<<<< HEAD
         nn.MultiheadAttention: size_finders.MultiheadAttentionSizeFinder(),
-=======
         nn.ModuleList: size_finders.ModuleListSizeFinder(),
->>>>>>> d005e96f
         nn.RNN: size_finders.RecurrentSizeFinder(),
         nn.Sequential: size_finders.SequentialSizeFinder(),
         nn.SyncBatchNorm: BatchNormSizeFinder(),
